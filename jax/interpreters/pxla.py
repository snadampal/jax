# Copyright 2018 Google LLC
#
# Licensed under the Apache License, Version 2.0 (the "License");
# you may not use this file except in compliance with the License.
# You may obtain a copy of the License at
#
#     https://www.apache.org/licenses/LICENSE-2.0
#
# Unless required by applicable law or agreed to in writing, software
# distributed under the License is distributed on an "AS IS" BASIS,
# WITHOUT WARRANTIES OR CONDITIONS OF ANY KIND, either express or implied.
# See the License for the specific language governing permissions and
# limitations under the License.

from __future__ import absolute_import
from __future__ import division
from __future__ import print_function

from collections import namedtuple
import itertools as it

import numpy as onp
import six
from six.moves import reduce

from .. import core
from .. import ad_util
from .. import tree_util
from .. import linear_util as lu
from ..abstract_arrays import ConcreteArray, ShapedArray
from ..util import partial, unzip2, concatenate, safe_map, prod, memoize_unary
from ..lib import xla_bridge as xb
from .xla import (xla_shape, xla_destructure, translation_rule,
                  xla_shape_to_result_shape, jaxpr_computation)
from .partial_eval import trace_to_subjaxpr, merge_pvals, JaxprTrace, PartialVal
from .batching import dimsize, broadcast
from . import partial_eval as pe
from . import parallel
from . import xla
from . import ad

map = safe_map


### util


def shard_arg(device_ordinals, arg):
  """Shard an argument data array arg along its leading axis.

  Args:
    device_ordinals: list of integers of length num_replicas mapping a logical
      replica index to a physical device number.
    arg: an array type representing an argument value to be sharded along its
      leading axis and placed on the devices/replicas.

  Returns:
    A list of length num_replicas of device buffers indexed by replica number,
    where the nth element is the argument to be passed to the nth replica.
  """
  nrep = len(device_ordinals)
  assignments = assign_shards_to_replicas(nrep, arg.shape[0])
  if type(arg) is ShardedDeviceArray and nrep == len(arg.device_buffers):
    # TODO(mattjj, phawkins): improve re-distribution not to copy to host
    _, ids = onp.unique(assignments, return_index=True)
    get_shard = memoize_unary(lambda i: arg.device_buffers[i].to_py())
    return [buf if buf.device() == device_ordinals[r]
            else xla.device_put(get_shard(i), device_ordinals[r])
            for r, (i, buf) in enumerate(zip(assignments, arg.device_buffers))]
  else:
    shards = [arg[i] for i in range(arg.shape[0])]
    return [xla.device_put(shards[i], device_ordinals[r])
            for r, i in enumerate(assignments)]

def unshard_output(axis_size, replica_results):
  """Collect together replica results into a result value.

  Args:
    axis_size: size of the sharded output data axis.
    replica_results: list of either ndarrays or DeviceArrays indexed by replica
      number.

  Returns:
    Either an ndarray or a ShardedDeviceArray representing the result of the
    computation, stacking together the results from the replicas.
  """
  nrep = len(replica_results)
  if all(type(res) is xla.DeviceArray for res in replica_results):
    return ShardedDeviceArray(axis_size, replica_results)
  else:
    assignments = assign_shards_to_replicas(nrep, axis_size)
    _, ids = onp.unique(assignments, return_index=True)
    return onp.stack([replica_results[i] for i in ids])

def assign_shards_to_replicas(nrep, size):
  """Produce a mapping from replica id to shard index.

  Args:
    nrep: int, number of replicas (a computation-dependent value).
    size: int, size of the data array axis being sharded.

  Returns:
    A tuple of integers of length nrep in which the elements take on values from
    0 to size-1. Replica n is assgined shard data_array[assignments[n]].
  """
  groupsize, ragged = divmod(nrep, size)
  assert not ragged
  indices = onp.tile(onp.arange(size)[:, None], (1, groupsize))
  return tuple(indices.ravel())

def replica_groups(nrep, mesh_spec, mesh_axes):
  """Compute XLA replica groups from a replica count and device mesh data.

  Args:
    nrep: int, number of replicas (a computation-dependent value).
    mesh_spec: tuple of integers, a specification of the logical device mesh,
<<<<<<< HEAD
      which depends on the lexical context of nested xla_pcalls. In particular,
      each xla_pcall effectively appends its mapped axis size to this tuple.
    mesh_axes: tuple of ints, logical device mesh axis indices indicating the
      axes along which collective operations are to be executed.
=======
      which depends on the lexical context of nested xla_pmaps. In particular,
      each xla_pmap effectively appends its mapped axis size to this tuple.
    mesh_axis: int, logical device mesh axis index indicating the axis along
      which collective operations are to be executed.
>>>>>>> c12970bd

  Returns:
    replica_groups, a list of lists of ints encoding a partition of the set
      {0, 1, ..., nrep} into equally-sized replica groups (within which
      collectives are executed). XLA consumes this replica group specification.
  """
  trailing_size, ragged = divmod(nrep, prod(mesh_spec))
  assert not ragged
  full_spec = mesh_spec + [trailing_size]
  iota = onp.arange(prod(full_spec)).reshape(full_spec)
  groups = onp.reshape(
      onp.moveaxis(iota, mesh_axes, onp.arange(len(mesh_axes))),
      (prod(onp.take(full_spec, mesh_axes)), -1))
  return tuple(map(tuple, groups.T))

def xla_shard(c, sizes, x):
  """Analog of shard_arg that performs sharding within an XLA computation."""
  def _xla_shard(shape, x):
    if shape.is_tuple():
      elts = map(_xla_shard, shape.tuple_shapes(), xla_destructure(c, x))
      return c.Tuple(*elts)
    else:
      return shard_array(shape, x)

  def shard_array(shape, x):
    dims = list(shape.dimensions())
    assert dims[0] == sizes[-1]
    start_indices = _xla_shard_start_indices(c, dims[0], len(dims))
    return c.Reshape(c.DynamicSlice(x, start_indices, [1] + dims[1:]),
                     None, dims[1:])

  return _xla_shard(c.GetShape(x), x)

def _xla_shard_start_indices(c, axis_size, ndim):
  idx = c.Rem(c.ReplicaId(), c.Constant(onp.array(axis_size, onp.uint32)))
  zero = onp.zeros(ndim - 1, onp.uint32)
  return c.Concatenate([c.Reshape(idx, None, [1]), c.Constant(zero)], 0)

# TODO(b/110096942): more efficient gather
def xla_unshard(c, device_groups, x):
  """Analog of unshard_output that un-shards within an XLA computation."""
  def _xla_unshard(shape, x):
    if shape.is_tuple():
      elts = map(_xla_unshard, shape.tuple_shapes(), xla_destructure(c, x))
      return c.Tuple(*elts)
    else:
      return unshard_array(shape, x)

  def unshard_array(shape, x):
    group_size = len(device_groups[0])
    broadcasted = c.Broadcast(x, (group_size,))
    return c.AllToAll(broadcasted, 0, 0, device_groups)

  return _xla_unshard(c.GetShape(x), x)


### xla_pmap


AxisEnv = namedtuple("AxisEnv", ["nreps", "names", "sizes"])

def axis_read(axis_env, axis_name):
  return max(i for i, name in enumerate(axis_env.names) if name == axis_name)

def axis_groups(axis_env, name):
  if isinstance(name, (list, tuple)):
    mesh_axes = tuple(map(partial(axis_read, axis_env), name))
  else:
    mesh_axes = (axis_read(axis_env, name),)
  return replica_groups(axis_env.nreps, axis_env.sizes, mesh_axes)

def compile_replicated(jaxpr, axis_name, axis_size, consts, *abstract_args):
  num_replicas = axis_size * jaxpr_replicas(jaxpr)
  axis_env = AxisEnv(num_replicas, [axis_name], [axis_size])
  arg_shapes = list(map(xla_shape, abstract_args))
  built_c = replicated_comp(jaxpr, axis_env, consts, (), *arg_shapes)
  result_shape = xla_shape_to_result_shape(built_c.GetReturnValueShape())
  compiled = built_c.Compile(arg_shapes, xb.get_compile_options(num_replicas),
                             backend=xb.get_backend())
  return compiled, num_replicas, result_shape

def jaxpr_replicas(jaxpr):
  return _max(eqn.params['axis_size'] * jaxpr_replicas(eqn.bound_subjaxprs[0][0])
              for eqn in jaxpr.eqns if eqn.primitive is xla_pmap_p)
def _max(itr): return max(list(itr) or [1])

def replicated_comp(jaxpr, ax_env, const_vals, freevar_shapes, *arg_shapes):
  c = xb.make_computation_builder("replicated_computation")

  def read(v):
    return env[v]

  def write(v, node):
    assert node is not None
    env[v] = node

  def axis_env_extend(name, size):
    return AxisEnv(ax_env.nreps, ax_env.names + [name], ax_env.sizes + [size])

  env = {}
  write(core.unitvar, c.Tuple())
  if const_vals:
    map(write, jaxpr.constvars, map(c.Constant, const_vals))
    map(write, jaxpr.freevars, map(c.ParameterWithShape, freevar_shapes))
  else:
    all_freevars = it.chain(jaxpr.constvars, jaxpr.freevars)
    map(write, all_freevars, map(c.ParameterWithShape, freevar_shapes))
  map(write, jaxpr.invars, map(c.ParameterWithShape, arg_shapes))
  for eqn in jaxpr.eqns:
    in_nodes = map(read, eqn.invars)
    if eqn.primitive in parallel_translation_rules:
      name = eqn.params['axis_name']
      params = {k: eqn.params[k] for k in eqn.params if k != 'axis_name'}
      rule = parallel_translation_rules[eqn.primitive]
      ans = rule(c, *in_nodes, device_groups=axis_groups(ax_env, name), **params)
    elif eqn.bound_subjaxprs:
      if eqn.primitive is xla_pmap_p:
        name, size = eqn.params['axis_name'], eqn.params['axis_size']
        new_env = axis_env_extend(name, size)
        in_shards = map(partial(xla_shard, c, new_env.sizes), in_nodes)
        in_shapes = map(c.GetShape, in_shards)
        (subjaxpr, const_bindings, freevar_bindings), = eqn.bound_subjaxprs
        subc = replicated_comp(
            subjaxpr, new_env, (),
            map(c.GetShape, map(read, const_bindings + freevar_bindings)),
            *in_shapes)
        subfun = (subc, tuple(map(read, const_bindings + freevar_bindings)))
        sharded_result = xla.xla_call_translation_rule(c, subfun, *in_shards)
        ans = xla_unshard(c, axis_groups(new_env, name), sharded_result)
      else:
        in_shapes = map(c.GetShape, in_nodes)
        subcs = [
            jaxpr_computation(
                subjaxpr, (),
                map(c.GetShape, map(read, const_bindings + freevar_bindings)),
                *in_shapes)
            for subjaxpr, const_bindings, freevar_bindings in eqn.bound_subjaxprs]
        subfuns = [(subc, tuple(map(read, const_bindings + freevar_bindings)))
                    for subc, (_, const_bindings, freevar_bindings)
                    in zip(subcs, eqn.bound_subjaxprs)]
        ans = translation_rule(eqn.primitive)(c, *(subfuns + in_nodes), **eqn.params)
    else:
      ans = translation_rule(eqn.primitive)(c, *in_nodes, **eqn.params)

    out_nodes = xla_destructure(c, ans) if eqn.destructure else [ans]
    map(write, eqn.outvars, out_nodes)
  return c.Build(read(jaxpr.outvar))


class ShardedDeviceArray(xla.DeviceArray):
  __slots__ = ["device_buffers"]

  def __init__(self, axis_size, replica_results):
    self.device_buffers = [res.device_buffer for res in replica_results]
    r = replica_results[0]
    self.shape = (axis_size,) + r.shape
    self.dtype = r.dtype
    self.ndim = 1 + r.ndim
    self.size = axis_size * r.size
    self._npy_value = None

  @property
  def _value(self):
    if self._npy_value is None:
      npy_shards = [buf.to_py() for buf in self.device_buffers]
      self._npy_value = unshard_output(self.shape[0], npy_shards)
    return self._npy_value

core.pytype_aval_mappings[ShardedDeviceArray] = ConcreteArray
xla.pytype_aval_mappings[ShardedDeviceArray] = \
    xla.pytype_aval_mappings[xla.DeviceArray]
xla.canonicalize_dtype_handlers[ShardedDeviceArray] = \
    xla.canonicalize_dtype_handlers[xla.DeviceArray]

xb.register_constant_handler(ShardedDeviceArray,
                             xla._device_array_constant_handler)


def xla_pmap_impl(fun, *args, **params):
  axis_name = params.pop('axis_name')
  axis_size = params.pop('axis_size')
  assert not params

  flat_args, in_trees = unzip2(map(xla.tree_flatten, args))
  flat_args = concatenate(flat_args)
  fun, out_tree = xla.flatten_fun(fun, in_trees)

  abstract_args = map(partial(abstractify, axis_size), flat_args)
  compiled_fun = parallel_callable(fun, axis_name, axis_size, *abstract_args)
  flat_ans = compiled_fun(out_tree(), *flat_args)

  if out_tree() is xla.leaf:
    return flat_ans
  else:
    return xla.build_tree(iter(flat_ans), out_tree())

def abstractify(axis_size, x):
  return _shard_aval(axis_size, xla.abstractify(x))

def _shard_aval(axis_size, aval):
  if type(aval) is core.AbstractTuple:
    return AbstractTuple(map(partial(_shard_aval, axis_size), aval))
  elif type(aval) is ShapedArray:
    assert aval.shape[0] == axis_size
    return ShapedArray(aval.shape[1:], aval.dtype)
  else:
    raise TypeError(type(aval))

@lu.memoize
def parallel_callable(fun, axis_name, axis_size, *avals):
  pvals = [PartialVal((aval, core.unit)) for aval in avals]
  with core.new_master(JaxprTrace, True) as master:
    jaxpr, (pval, consts, env) = trace_to_subjaxpr(fun, master).call_wrapped(pvals)
    assert not env
    out = compile_replicated(jaxpr, axis_name, axis_size, consts, *avals)
    compiled, nrep, result_shape = out
    del master, consts, jaxpr, env
  handle_arg = partial(shard_arg, compiled._device_ordinals)
  handle_result = xla.result_handler(result_shape)
  return partial(execute_replicated, compiled, pval, axis_size, nrep,
                 handle_arg, handle_result)

def execute_replicated(compiled, pval, axis_size, nrep, handle_in, handle_out,
                       out_tree, *args):
  input_bufs = zip(*map(handle_in, args)) if args else [[]] * nrep
  out_bufs = compiled.ExecutePerReplica(input_bufs)
  replica_results = [merge_pvals(handle_out(buf), pval) for buf in out_bufs]
  if out_tree is xla.leaf:
    return unshard_output(axis_size, replica_results)
  else:
    return map(partial(unshard_output, axis_size), zip(*replica_results))


xla_pmap_p = core.Primitive('xla_pmap')
xla_pmap = partial(core.call_bind, xla_pmap_p)
xla_pmap_p.def_custom_bind(xla_pmap)
xla_pmap_p.def_impl(xla_pmap_impl)
ad.primitive_transposes[xla_pmap_p] = partial(ad.map_transpose, xla_pmap_p)
pe.map_primitives.add(xla_pmap_p)
# TODO(mattjj): enable pjit inside jit, maybe by merging xla_pmap and xla_call
# xla.translations[xla_pmap_p] = xla.xla_call_translation_rule


parallel_translation_rules = {}<|MERGE_RESOLUTION|>--- conflicted
+++ resolved
@@ -114,17 +114,10 @@
   Args:
     nrep: int, number of replicas (a computation-dependent value).
     mesh_spec: tuple of integers, a specification of the logical device mesh,
-<<<<<<< HEAD
-      which depends on the lexical context of nested xla_pcalls. In particular,
-      each xla_pcall effectively appends its mapped axis size to this tuple.
+      which depends on the lexical context of nested xla_pmaps. In particular,
+      each xla_pmap effectively appends its mapped axis size to this tuple.
     mesh_axes: tuple of ints, logical device mesh axis indices indicating the
       axes along which collective operations are to be executed.
-=======
-      which depends on the lexical context of nested xla_pmaps. In particular,
-      each xla_pmap effectively appends its mapped axis size to this tuple.
-    mesh_axis: int, logical device mesh axis index indicating the axis along
-      which collective operations are to be executed.
->>>>>>> c12970bd
 
   Returns:
     replica_groups, a list of lists of ints encoding a partition of the set
